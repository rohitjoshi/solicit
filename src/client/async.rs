//! Contains an implementation of an asynchronous client.
//!
//! It allows users to make requests to the same underlying connection from
//! different threads concurrently, as well as to receive the response
//! asynchronously.
use std::collections::HashMap;

use std::fmt;
use std::io;
use std::sync::mpsc::{Sender, Receiver};
use std::sync::mpsc;
use std::thread;

use http::{StreamId, HttpError, Response, StaticResponse, Header, HttpResult, StaticHeader};
use http::frame::{RawFrame, FrameIR};
use http::transport::TransportStream;
use http::connection::{SendFrame, ReceiveFrame, HttpFrame, HttpConnection};
use http::session::{SessionState, DefaultSessionState, DefaultStream, Stream};
use http::session::Client as ClientMarker;
use http::client::{ClientConnection, HttpConnect, HttpConnectError, ClientStream, RequestStream};

/// Like `thread::spawn`, but with a `name` argument
pub fn spawn_named<F, T, S>(name: S, f: F) -> thread::JoinHandle<T>
    where F: FnOnce() -> T,
          F: Send + 'static,
          T: Send + 'static,
          S: Into<String>
{
    thread::Builder::new().name(name.into()).spawn(f).expect("spawn thread")
}

/// A struct representing an asynchronously dispatched request. It is used
/// internally be the `ClientService` and `Client` structs.
struct AsyncRequest {
    /// The method of the request
    pub method: Vec<u8>,
    /// The path being requested
    pub path: Vec<u8>,
    /// Extra headers that should be included in the request. Does *not*
    /// include meta-headers.
    pub headers: Vec<StaticHeader>,
    /// The body of the request, if any.
    pub body: Option<Vec<u8>>,
    /// The sender side of a channel where the response to this request should
    /// be delivered.
    tx: Sender<StaticResponse>,
}

/// A struct that buffers `RawFrame`s in an internal `mpsc` channel and sends them using the
/// wrapped `SendFrame` instance when the `send_next` method is called.
///
/// Additionally, it provides a `ChannelFrameSenderHandle` instance that implements the `SendFrame`
/// trait and as such can be passed to the `HttpConnection`. This handler simply queues the frame
/// into the internal channel, without ever blocking.
///
/// As such, this is a convenience struct that makes it possible to provide non-blocking writes
/// from within `HttpConnection`s, while handling the actual writes using a `SendFrame`
/// implementation that will block until the frame is sent on a separate thread.
struct ChannelFrameSender<S>
    where S: SendFrame
{
    /// The receiving end of the channel. Buffers the frames that are to be sent.
    rx: Receiver<Vec<u8>>,
    /// The `SendFrame` instance that will perform the actual writes from within the `send_next`
    /// method.
    inner: S,
}

impl<S> ChannelFrameSender<S>
    where S: SendFrame
{
    /// Creates a new `ChannelFrameSender` that will use the provided `SendFrame` instance within
    /// the `send_next` method in order to perform the final send to the remote peer.
    /// The `ChannelFrameSenderHandle` that is returned can be used to queue frames for sending
    /// from within `HttpConnection`s, as it implements the `SendFrame` trait.
    fn new(inner: S) -> (ChannelFrameSender<S>, ChannelFrameSenderHandle) {
        let (send, recv) = mpsc::channel();

        let handle = ChannelFrameSenderHandle { tx: send };
        let sender = ChannelFrameSender {
            rx: recv,
            inner: inner,
        };
        (sender, handle)
    }

    /// Performs the send of the next frame that is buffered in the internal channel of the struct.
    ///
    /// If there is no frame in the channel, it will block until there is one there.
    ///
    /// If the channel becomes disconnected from all senders, indicating that all handles to the
    /// sender have been dropped, the mehod will return an error.
    fn send_next(&mut self) -> HttpResult<()> {
        let frame_buffer = try!(self.rx
                                    .recv()
                                    .map_err(|_| {
                                        io::Error::new(io::ErrorKind::Other, "Unable to send frame")
                                    }));
        debug!("Performing the actual send frame IO");
        let raw_frame: RawFrame = frame_buffer.into();
        try!(self.inner.send_frame(raw_frame));
        Ok(())
    }
}

/// A handle to the `ChannelFrameSender` and an implementation of the `SendFrame` trait. It simply
/// queues the given frames into the send queue of the `ChannelFrameSender` without ever blocking.
/// (Except possibly to allocate some memory, as per the `mpsc::channel` specification.)
struct ChannelFrameSenderHandle {
    /// The sender side of the channel that buffers the frames to be written. Allows the handle to
    /// queue the frame for future writing without blocking on the IO.
    tx: Sender<Vec<u8>>,
}

impl SendFrame for ChannelFrameSenderHandle {
    fn send_frame<F: FrameIR>(&mut self, frame: F) -> HttpResult<()> {
        let mut buf = io::Cursor::new(Vec::with_capacity(1024));
        try!(frame.serialize_into(&mut buf));
        try!(self.tx
                 .send(buf.into_inner())
                 .map_err(|_| io::Error::new(io::ErrorKind::Other, "Unable to send frame")));
        debug!("Queued the frame for sending...");
        Ok(())
    }
}

/// A struct that buffers `HttpFrame`s read by the wrapped `ReceiveFrame` instance in an internal
/// `mpsc` channel. The reads from the wrapped `ReceiveFrame` instance are triggered by calls to
/// the `read_next` method.
///
/// Additionally, it provides a `ChannelFrameReceiverHandle` instance that implements the
/// `ReceiveFrame` trait, such that it pops the next available frame from the internal channel.
/// If there are no available frames, it will block, so care must be taken to trigger the
/// connection's frame handling only when there are buffered frames, if it is not to block.
///
/// As such, this is a convenience struct that makes it possible to provide non-blocking reads
/// from within `HttpConnection`s, while handling the actual reads using a `ReceiveFrame`
/// implementation that can block. (Predicated on triggering a single frame handle operation on
/// the connection for each successfully executed `read_next`.)
struct ChannelFrameReceiver<TS>
    where TS: TransportStream
{
    /// The sender side of the channel. Buffers the frames read by the wrapped `ReceiveFrame`
    /// instance for future consumation by the associated `ChannelFrameReceiverHandle`.
    tx: Sender<RawFrame<'static>>,
    /// The `ReceiveFrame` instance that performs the actual reading of the frame, used from within
    /// the `read_next` method.
    inner: TS,
}

use http::frame::unpack_header;
impl<TS> ChannelFrameReceiver<TS>
    where TS: TransportStream
{
    /// Creates a new `ChannelFrameReceiver`, as well as the associated
    /// `ChannelFrameReceiverHandle`.
    fn new(inner: TS) -> (ChannelFrameReceiver<TS>, ChannelFrameReceiverHandle) {
        let (send, recv) = mpsc::channel();

        let handle = ChannelFrameReceiverHandle {
            rx: recv,
            raw: None,
        };
        let receiver = ChannelFrameReceiver {
            tx: send,
            inner: inner,
        };
        (receiver, handle)
    }

    /// Performs a `recv_frame` operation on the wrapped `ReceiveFrame` instance, possibly blocking
    /// the thread in the process, depending on the implementation of the trait. Once a frame is
    /// returned, it will buffer it within the internal channel.
    fn read_next(&mut self) -> HttpResult<()> {
        let mut header = [0; 9];
        try!(TransportStream::read_exact(&mut self.inner, &mut header));
        let total_len = unpack_header(&header).0 as usize;
        let mut buf = Vec::with_capacity(9 + total_len);
        unsafe {
            buf.set_len(9 + total_len);
        }
        try!(io::copy(&mut &header[..], &mut &mut buf[..9]));
        try!(TransportStream::read_exact(&mut self.inner, &mut buf[9..]));
        try!(self.tx
                 .send(buf.into())
                 .map_err(|_| io::Error::new(io::ErrorKind::Other, "Unable to read frame")));
        Ok(())
    }
}

/// A handle to the `ChannelFrameReceiver` and an implementation of the `ReceiveFrame` trait.
/// It simply pops the next frame from the internal channel that buffers the frames read by the
/// `ReceiveFrame` instance wrapped by the associated `ChannelFrameReceiver`. If there are no
/// frames currently buffered, it blocks until there is one. Therefore, the `handle_next_frame`
/// method of the `HttpConnection` that relies on the IO provided by this `ReceiveFrame`
/// implementation should be triggered only when sure that there are buffered frames, if blocking
/// handles are to be avoided.
struct ChannelFrameReceiverHandle {
    /// The receiver end of the channel that buffers the received frames.
    rx: Receiver<RawFrame<'static>>,
    raw: Option<RawFrame<'static>>,
}

impl ReceiveFrame for ChannelFrameReceiverHandle {
    fn recv_frame(&mut self) -> HttpResult<HttpFrame> {
        let raw = try!(self.rx
                           .recv()
                           .map_err(|_| {
                               HttpError::from(io::Error::new(io::ErrorKind::Other,
                                                              "Unable to read frame"))
                           }));
        // Tethers the lifetime of the returned parsed HttpFrame to the lifetime of `self` (i.e.
        // the provider of the frame).
        self.raw = Some(raw);
        HttpFrame::from_raw(self.raw.as_ref().unwrap())
    }
}

/// An enum that represents errors that can be raised by the operation of a
/// `ClientService`.
enum ClientServiceErr {
    /// Corresponds to the case where the service has finished its operation.
    Done,
    /// Corresponds to the case where the service is unable to continue due to
    /// an error that occurred on the underlying HTTP/2 connection.
    Http(HttpError),
}

impl From<HttpError> for ClientServiceErr {
    fn from(err: HttpError) -> ClientServiceErr {
        ClientServiceErr::Http(err)
    }
}

/// An enum representing the types of work that the `ClientService` can perform from within its
/// `run_once` method.
enum WorkItem {
    /// Queue a new request to the HTTP/2 connection.
    Request(AsyncRequest),
    /// Trigger a new `handle_next_frame`. The work item should be queued only when there is a
    /// frame to be handled to avoid blocking the `run_once` call.
    HandleFrame,
    /// Trigger a new `send_next_data` operation.
    SendData,
    /// Signals to the service that a new client is connected. Helps it keep track of whether there
    /// are clients that would expect a response.
    NewClient,
    /// Signals to the service that a client has disconnected. Helps it keep track of whether there
    /// are clients that would expect a response.
    ClientLeft,
    /// Send a PING frame to the server
    SendPing,
}

/// An internal struct encapsulating a service that lets multiple clients
/// issue concurrent requests to the same HTTP/2 connection.
///
/// The service maintains an internal queue of `WorkItem`s that indicate what the operations that
/// it should perform. The next operation from the queue is performed on each `run_once` method
/// call.
///
/// It handles issuing new requests (corresponding to `WorkItem::Request` work item), handling the
/// next received frame (when indicated by the `WorkItem::HandleFrame`), and tracks the number of
/// connected clients (`run_once` returns an error once there are no more clients connected to the
/// service).
///
/// If there is no work in the queue, the `run_once` method blocks.
///
/// Essentially, this represents a simplified event loop that handles events queued on the work
/// queue (blocking to wait for new work when none is available; does not spin). Therefore, the
/// user of the `ClientService` needs to provide a dedicated thread in which to run the `run_once`
/// event loop handler.
///
/// Additionally, the client needs to make sure to perform the actual socket IO (which is fully
/// blocking, without even timeout support currently in Rust) in threads dedicated for that, by
/// calling the `send_next` or `read_next` methods of the `ChannelFrameSender` or
/// `ChannelFrameReceiver`, which are returned from the `ClientService` constructor.
///
/// TODO: Technically, the `run_once` method could take a `WorkItem`, so a single event loop could
///       dispatch work items to a corresponding service, removing the need for the
///       thread-per-service requirement. However, at that point we're nearing a reimplementation
///       of a real event loop, which is slightly out of scope of the `solicit` library, as
///       imagined; the async client is (for now) supposed to be a proof-of-concept
///       implementation of a high-level async/concurrent HTTP/2 client.
struct ClientService {
    /// The number of requests that have been sent, but are yet unanswered.
    outstanding_reqs: u32,
    /// The limit to the number of requests that can be pending (unanswered,
    /// but sent).
    limit: u32,
    /// The connection that is used for underlying HTTP/2 communication.
    conn: ClientConnection,
    /// The handle allows the service to get the HTTP/2 frame that has been extracted from the data
    /// read from the socket on another thread.
    recv_handle: ChannelFrameReceiverHandle,
    /// The handle allows the service to queue HTTP/2 frames for another thread to push out on a
    /// blocking socket.
    send_handle: ChannelFrameSenderHandle,
    /// A mapping of stream IDs to the sender side of a channel that is
    /// expecting a response to the request that is to arrive on that stream.
    chans: HashMap<StreamId, Sender<StaticResponse>>,
    /// The receiver end of a channel to which work items for the service are
    /// queued. Work items include the variants of the `WorkItem` enum.
    work_queue: Receiver<WorkItem>,
    /// The queue of `AsyncRequest`s that haven't yet been sent to the server.
    request_queue: Vec<AsyncRequest>,
    /// Tracks the number of currently connected clients -- once it reaches 0, the `run_once`
    /// method returns an error.
    client_count: i32,
    /// The name of the host the connection is established to.
    host: Vec<u8>,
    /// Whether the connection has already been initialized.
    initialized: bool,
}

/// A helper wrapper around the components of the `ClientService` that are returned from its
/// constructor.
struct Service<S>(ClientService, Sender<WorkItem>, ChannelFrameReceiver<S>, ChannelFrameSender<S>)
    where S: TransportStream;

impl ClientService {
    /// Creates a new `ClientService` that will use the provided `ClientStream` for its underlying
    /// network communication. A handle is returned for both the read, as well as the write end of
    /// the socket that allows the client that creates the `ClientService` to perform the blocking
    /// IO without influencing the `ClientService` (i.e. without having its `run_once` method
    /// block).
    ///
    /// # Returns
    ///
    /// Returns all the relevant components of the newly created `ClientService`:
    ///
    /// - The `ClientService` itself -- processes events (`WorkItem`s) on each `run_once` call.
    /// - The sender-side of the work queue -- allows `WorkItem`s to be queued into the
    ///   `ClientService`'s simplified event loop.
    /// - The `ChannelFrameReceiver` -- the instance that wraps the actual socket that performs
    ///   the blocking read IO. Allows the caller to block on the IO in a customized manner (e.g.
    ///   in a separate dedicated thread).
    /// - The `ChannelFrameSender` -- the instance that wraps the actual socket that performs the
    ///   blocking write IO. Allows the caller to block on the IO in a customized manner (e.g. in
    ///   a separate thread).
    ///
    /// If no HTTP/2 connection can be established to the given host on the
    /// given port, returns `None`.
    pub fn new<S>(client_stream: ClientStream<S>) -> Service<S>
        where S: TransportStream
    {
        let (tx, rx): (Sender<WorkItem>, Receiver<WorkItem>) = mpsc::channel();
        let ClientStream(stream, scheme, host) = client_stream;

        // Manually split the stream into the write/read ends, so that we can...
        let sender = stream.try_split().unwrap();
        let receiver = stream;
        // ...wrap them into the adapters...
        let (recv_frame, recv_handle) = ChannelFrameReceiver::new(receiver);
        let (send_frame, send_handle) = ChannelFrameSender::new(sender);

        // ...and pass the non-blocking/buffering ends into the `HttpConnect` instead of the
        // blocking socket itself.
        let conn = ClientConnection::with_connection(HttpConnection::new(scheme),
                                                     DefaultSessionState::<ClientMarker, _>::new());

        let service = ClientService {
            outstanding_reqs: 0,
            limit: 3,
            conn: conn,
            chans: HashMap::new(),
            work_queue: rx,
            recv_handle: recv_handle,
            send_handle: send_handle,
            request_queue: Vec::new(),
            client_count: 0,
            host: host.as_bytes().to_vec(),
            initialized: false,
        };

        // Returns the handles to the channel sender/receiver, so that the client can use them to
        // perform the real IO somewhere.
        Service(service, tx, recv_frame, send_frame)
    }

    /// Performs one iteration of the service.
    ///
    /// One iteration corresponds to running the next `WorkItem` that the service
    /// has queued in its `work_queue`. Essentially, this is a poor-man's event
    /// loop implementation. If there is no work queued for the service, it will
    /// *block*, until there is. As such, embedding calls to this method into a
    /// real event loop should not be done.
    ///
    /// For `WorkItem::Request` work items, the service will queue the received
    /// `AsyncRequest` for sending. It will also attempt to queue it for
    /// transmission to the server, unless the concurrent requests limit has been
    /// exceeded, in which case the request is kept in an internal FIFO queue and
    /// will be sent when its time comes.
    ///
    /// For `WorkItem::HandleFrame` work items, the service will perform a single
    /// `handle_next_frame` call on its underlying `ClientConnection` instance.
    /// Since the item is queued only when the connection actually has frames to
    /// process, this call will never block. If a response got finalized by the
    /// handling of the frame, it is shipped to the channel that expects it and
    /// a new request from the request queue sent.
    ///
    /// # Returns
    ///
    /// On a successful pass, the function returns an `Ok(())`.
    ///
    /// The `Err` response is returned when there are no more responses to be
    /// received and there are no more clients connected to the service (and
    /// thus no more requests could ever be issued by the instance). This
    /// corresponds to the `ClientServiceErr::Done` variant.
    ///
    /// Any HTTP/2 error is propagated (wrapped into a ClientServiceErr::Http
    /// variant).
    pub fn run_once(&mut self) -> Result<(), ClientServiceErr> {
        let work_item = match self.work_queue.recv() {
            Ok(item) => item,
            // The receive operation can only fail if the sender has
            // disconnected implying no further receives are possible.
            // At that point, we make sure to gracefully stop the service.
            Err(_) => return Err(ClientServiceErr::Done),
        };

        // Dispatch the work to the corresponding method...
        match work_item {
            WorkItem::Request(async_req) => {
                debug!("Queuing request");
                self.request_queue.push(async_req);
                self.queue_next_request();
                Ok(())
            }
            WorkItem::HandleFrame => {
                if self.initialized {
                    self.handle_frame()
                } else {
                    try!(self.conn.expect_settings(&mut self.recv_handle, &mut self.send_handle));
                    self.initialized = true;
                    Ok(())
                }
            }
            WorkItem::SendData => {
                debug!("Will queue some request data");
                try!(self.conn.send_next_data(&mut self.send_handle));
                Ok(())
            },
            WorkItem::SendPing => {
                self.send_ping();
                Ok(())
            },
            WorkItem::NewClient => {
                self.on_new_client();
                Ok(())
            }
            WorkItem::ClientLeft => {
                self.client_count -= 1;
                if self.client_count == 0 {
                    Err(ClientServiceErr::Done)
                } else {
                    Ok(())
                }
            }
        }
    }

    fn on_new_client(&mut self) {
        self.client_count += 1;
    }

    /// A private convenience method that performs the handling of the next received frame.
    ///
    /// It calls the underlying connection's `handle_next_frame` method and then inspects the
    /// changes made to the session, notifying clients of completed requests or queueing new ones,
    /// if available.
    fn handle_frame(&mut self) -> Result<(), ClientServiceErr> {
        // Handles the next frame...
        debug!("Handling next frame");
        try!(self.conn.handle_next_frame(&mut self.recv_handle, &mut self.send_handle));
        // ...and then any connections that may have been closed in the meantime
        // are converted to responses and notifications sent to appropriate
        // channels.
        self.handle_closed();
        // At this point we try to queue another outstanding request (if the
        // limit has not been reached).
        self.queue_next_request();

        Ok(())
    }

    /// Internal helper method. Sends a request to the server based on the
    /// parameters given in the `AsyncRequest`. It blocks until the request is
    /// fully transmitted to the server.
    fn send_request(&mut self, async_req: AsyncRequest) {
        let (req, tx) = self.create_request(async_req);

        trace!("Sending new request...");

        let stream_id = self.conn.start_request(req, &mut self.send_handle).ok().unwrap();
        // The ID has been assigned to the stream, so attach it to the stream instance too.
        // TODO(mlalic): The `Stream` trait should grow an `on_id_assigned` method which can
        //               then be called by the session (i.e. the `ClientConnection` in this case).
        self.conn.state.get_stream_mut(stream_id).unwrap().stream_id = Some(stream_id);

        self.chans.insert(stream_id, tx);
        self.outstanding_reqs += 1;
    }

    /// Internal helper method. Creates a new `RequestStream` instance based on the
    /// given parameters. Such a `RequestStream` instance is ready to be passed to
    /// the connection for transmission to the server (i.e. `start_request`).
    /// Also returns the sender end of the channel to which the response is to be transmitted,
    /// once received.
    fn create_request(&self,
                      async_req: AsyncRequest)
                      -> (RequestStream<'static, 'static, DefaultStream>,
                          Sender<StaticResponse>) {
        let mut headers: Vec<Header> = Vec::new();
        headers.extend(vec![
            Header::new(b":method", async_req.method),
            Header::new(b":path", async_req.path),
            Header::new(b":authority", self.host.clone()),
            Header::new(b":scheme", self.conn.scheme().as_bytes().to_vec()),
        ]
                           .into_iter());
        headers.extend(async_req.headers.into_iter());

        let mut stream = DefaultStream::new();
        match async_req.body {
            Some(body) => stream.set_full_data(body),
            None => stream.close_local(),
        };

        (RequestStream {
            stream: stream,
            headers: headers,
        },
         async_req.tx)
    }

    /// Internal helper method. Sends a response assembled from the given
    /// stream to the corresponding channel that is waiting for the response.
    ///
    /// The given `stream` instance is consumed by this method.
    fn send_response(&mut self, stream: DefaultStream) {
        let stream_id = stream.stream_id.unwrap();
        match self.chans.remove(&stream_id) {
            None => {
                // This should never happen, it means the session gave us
                // a response that we didn't request.
                panic!("Received a response for an unknown request!");
            }
            Some(tx) => {
                let _ = tx.send(Response {
                    stream_id: stream_id,
                    headers: stream.headers.unwrap(),
                    body: stream.body,
                });
            }
        };
    }

    /// Internal helper method. Handles all closed streams by sending appropriate
    /// notifications to waiting channels.
    ///
    /// For now, the channels are all given a `Response`, even though the
    /// stream might end up being closed by the server with an error.
    fn handle_closed(&mut self) {
        let done = self.conn.state.get_closed();
        for stream in done {
            self.send_response(stream);
            self.outstanding_reqs -= 1;
        }
    }

    /// Internal helper method. If there are yet unsent requests queued by a
    /// client to the service and the service has not exceeded the limit of
    /// concurrent requests that it is allowed to issue, it sends a single
    /// new request to the server. Blocks until this request is sent.
    fn queue_next_request(&mut self) {
        if self.outstanding_reqs < self.limit {
            // Try to queue another request since we haven't gone over
            // the (arbitrary) limit.
            debug!("Not over the limit yet. Checking for more requests...");
            if !self.request_queue.is_empty() {
                let async_req = self.request_queue.remove(0);
                self.send_request(async_req);
            }
        }
    }

    /// Internal helper method to send a PING frame to the server
    fn send_ping(&mut self) {
        self.conn.send_ping(&mut self.send_handle).ok().unwrap();
    }
}

/// A struct representing an HTTP/2 client that receives responses to its
/// requests asynchronously. Additionally, this client can be cloned and all
/// clones can issue (concurrently) requests to the server, using the same
/// underlying HTTP/2 connection.
///
/// # Example
///
/// ```no_run
/// use solicit::client::Client;
/// use solicit::http::client::CleartextConnector;
/// use std::thread;
/// use std::str;
///
/// // Connect to a server that supports HTTP/2
/// let connector = CleartextConnector::new("http2bin.org");
/// let client = Client::with_connector(connector).unwrap();
///
/// // Issue 5 requests from 5 different threads concurrently and wait for all
/// // threads to receive their response.
/// let threads: Vec<_> = (0..5).map(|i| {
///     let this = client.clone();
///     thread::spawn(move || {
///         let resp = this.get(b"/", &[]).unwrap();
///         let response = resp.recv().unwrap();
///         println!("Thread {} got response ... {}", i, response.status_code().ok().unwrap());
///         println!("The response contains the following headers:");
///         for header in response.headers.iter() {
///             println!("  {}: {}",
///                   str::from_utf8(header.name()).unwrap(),
///                   str::from_utf8(header.value()).unwrap());
///         }
///     })
/// }).collect();
///
/// let _: Vec<_> = threads.into_iter().map(|thread| thread.join()).collect();
/// ```
pub struct Client {
    /// The sender side of a channel on which a running `ClientService` expects
    /// to receive new requests, which are to be sent to the server.
    sender: Sender<WorkItem>,
}

impl Clone for Client {
    fn clone(&self) -> Client {
        self.sender.send(WorkItem::NewClient).unwrap();
        Client { sender: self.sender.clone() }
    }
}

impl Drop for Client {
    fn drop(&mut self) {
        let _ = self.sender.send(WorkItem::ClientLeft);
    }
}

impl Client {
    /// Creates a brand new HTTP/2 client. This means that a new HTTP/2
    /// connection will be established behind the scenes. A thread is spawned
    /// to handle the connection in the background, so that the thread that
    /// creates the client can use it asynchronously.
    ///
    /// # Returns
    ///
    /// A `Client` instance that allows access to the underlying HTTP/2
    /// connection on the application level. Only full requests and responses
    /// are exposed to users.
    ///
    /// The returned `Client` can be cloned and all clones will use the same
    /// underlying HTTP/2 connection. Once all cloned instances (as well as the
    /// original one) are dropped, the thread that was spawned will also exit
    /// gracefully. Any error on the underlying HTTP/2 connection also causes
    /// the thread to exit.
    ///
    /// If the HTTP/2 connection cannot be initialized returns `None`.
    pub fn with_connector<C, S, E>(connector: C) -> Result<Client, ClientConnectError<E>>
        where C: HttpConnect<Stream = S, Err = E>,
              S: TransportStream + Send + 'static,
              E: HttpConnectError + 'static
    {
        // Use the provided connector to establish a network connection...
        let client_stream = try!(connector.connect());

        // Keep a socket handle in order to shut it down once the service stops. This is required
        // because if the service decides to stop (due to all clients disconnecting) while the
        // socket is still open and the read thread waiting, it can happen that the read thread
        // (and as such the socket itself) ends up waiting indefinitely (or well, until the server
        // decides to close it), effectively leaking the socket and thread.
        let mut sck = try!(client_stream.0.try_split());

        let service = ClientService::new(client_stream);

        let Service(mut service, rx, mut recv_frame, mut send_frame) = service;

        service.on_new_client();

        // Keep a handle to the work queue to notify the service of newly read frames, making it so
        // that it never blocks on waiting for frames to read.
        let read_notify = rx.clone();
        let sender_work_queue = rx.clone();

        spawn_named("Solicit Service", move || {
            while let Ok(_) = service.run_once() {}
            debug!("Service thread halting");
            // This is the one place where it's okay to unwrap, as if the shutdown fails, there's
            // really nothing we can do to recover at this point...
            // This forces the reader thread to stop, as the socket is no longer operational.
            sck.close().expect("close socket handler");
        });

        spawn_named("Solicit Sender", move || {
            while let Ok(_) = send_frame.send_next() {
                sender_work_queue.send(WorkItem::SendData).unwrap();
            }
            debug!("Sender thread halting");
        });

        spawn_named("Solicit Reader", move || {
            while let Ok(_) = recv_frame.read_next() {
                read_notify.send(WorkItem::HandleFrame).unwrap();
            }
            debug!("Reader thread halting");
        });

        Ok(Client { sender: rx })
    }

    /// Issues a new request to the server.
    ///
    /// The request's method, path, and extra headers are provided as parameters.
    /// The headers should *never* include any meta-headers (such as `:method`).
    ///
    /// # Returns
    ///
    /// The method itself returns immediately upon queuing the request. It does
    /// not wait for the request to be transmitted nor for the response to
    /// arrive. Once the caller is interested in the final response, they can
    /// block on the returned `Receiver` end of a channel which will receive
    /// the response once generated.
    ///
    /// The `Response` instance that the channel receives will contain the full
    /// response body and is available only once the full response body has
    /// been received.
    ///
    /// If the method is unable to queue the request, it must mean that the
    /// underlying HTTP/2 connection to which this client is associated has
    /// failed and it returns `None`.
    pub fn request(&self,
                   method: &[u8],
                   path: &[u8],
                   headers: &[StaticHeader],
                   body: Option<Vec<u8>>)
                   -> Option<Receiver<StaticResponse>> {
        let (resp_tx, resp_rx): (Sender<StaticResponse>, Receiver<StaticResponse>) =
            mpsc::channel();
        // A send can only fail if the receiver is disconnected. If the send
        // fails here, it means that the service hit an error on the underlying
        // HTTP/2 connection and will never come alive again.
        let res = self.sender.send(WorkItem::Request(AsyncRequest {
            method: method.to_vec(),
            path: path.to_vec(),
            headers: headers.to_vec(),
            body: body,
            tx: resp_tx,
        }));

        match res {
            Ok(_) => Some(resp_rx),
            Err(_) => None,
        }
    }

    /// Issues a GET request to the server.
    ///
    /// A convenience wrapper around the `request` method that sets the correct
    /// method.
    pub fn get(&self, path: &[u8], headers: &[StaticHeader]) -> Option<Receiver<StaticResponse>> {
        self.request(b"GET", path, headers, None)
    }

    /// Issues a POST request to the server.
    ///
    /// Returns the receiving end of a channel where the `Response` will eventually be pushed.
    pub fn post(&self,
                path: &[u8],
                headers: &[StaticHeader],
                body: Vec<u8>)
                -> Option<Receiver<StaticResponse>> {
        self.request(b"POST", path, headers, Some(body))
    }
<<<<<<< HEAD
}

/// Error that occur when creating/connecting a client
#[derive(Debug)]
pub enum ClientConnectError<E>
    where E: HttpConnectError
{
    /// Some sort of io::Error
    Io(io::Error),

    /// Error from the http connector
    HttpConnector(E),
}

impl<E> ::std::error::Error for ClientConnectError<E>
    where E: HttpConnectError,
{
    fn cause(&self) -> Option<&::std::error::Error> {
        match *self {
            ClientConnectError::Io(ref err) => Some(err),
            ClientConnectError::HttpConnector(ref err) => Some(err),
        }
    }

    fn description(&self) -> &str {
        match *self {
            ClientConnectError::Io(ref err) => err.description(),
            ClientConnectError::HttpConnector(ref err) => err.description(),
        }
    }
}

impl<E> fmt::Display for ClientConnectError<E>
    where E: HttpConnectError
{
    fn fmt(&self, f: &mut fmt::Formatter) -> fmt::Result {
        match *self {
            ClientConnectError::Io(ref err) => {
                write!(f, "I/O Error during connect: {}", err)
            },
            ClientConnectError::HttpConnector(ref err) => {
                write!(f, "Error during HTTP connect: {}", err)
            },
        }
    }
}

impl<E> From<E> for ClientConnectError<E>
    where E: HttpConnectError
{
    fn from(err: E) -> Self {
        ClientConnectError::HttpConnector(err)
    }
}

impl<E> From<io::Error> for ClientConnectError<E>
    where E: HttpConnectError
{
    fn from(err: io::Error) -> Self {
        ClientConnectError::Io(err)
=======

    /// Sends a PING to the server
    pub fn ping(&self) -> Result<(), &'static str> {
        self.sender.send(WorkItem::SendPing).map_err(|_| "Client not available")
>>>>>>> 829139fb
    }
}<|MERGE_RESOLUTION|>--- conflicted
+++ resolved
@@ -780,7 +780,11 @@
                 -> Option<Receiver<StaticResponse>> {
         self.request(b"POST", path, headers, Some(body))
     }
-<<<<<<< HEAD
+
+    /// Sends a PING to the server
+    pub fn ping(&self) -> Result<(), &'static str> {
+        self.sender.send(WorkItem::SendPing).map_err(|_| "Client not available")
+    }
 }
 
 /// Error that occur when creating/connecting a client
@@ -841,11 +845,5 @@
 {
     fn from(err: io::Error) -> Self {
         ClientConnectError::Io(err)
-=======
-
-    /// Sends a PING to the server
-    pub fn ping(&self) -> Result<(), &'static str> {
-        self.sender.send(WorkItem::SendPing).map_err(|_| "Client not available")
->>>>>>> 829139fb
     }
 }